# 声明：本代码仅供学习和研究目的使用。使用者应遵守以下原则：  
# 1. 不得用于任何商业用途。  
# 2. 使用时应遵守目标平台的使用条款和robots.txt规则。  
# 3. 不得进行大规模爬取或对平台造成运营干扰。  
# 4. 应合理控制请求频率，避免给目标平台带来不必要的负担。   
# 5. 不得用于任何非法或不当的用途。
#   
# 详细许可条款请参阅项目根目录下的LICENSE文件。  
# 使用本代码即表示您同意遵守上述原则和LICENSE中的所有条款。  


import asyncio
import sys
from typing import Optional

import cmd_arg
import config
import db
from base.base_crawler import AbstractCrawler
from media_platform.bilibili import BilibiliCrawler
from media_platform.douyin import DouYinCrawler
from media_platform.kuaishou import KuaishouCrawler
from media_platform.tieba import TieBaCrawler
from media_platform.weibo import WeiboCrawler
from media_platform.xhs import XiaoHongShuCrawler
from media_platform.zhihu import ZhihuCrawler


class CrawlerFactory:
    CRAWLERS = {
        "xhs": XiaoHongShuCrawler,
        "dy": DouYinCrawler,
        "ks": KuaishouCrawler,
        "bili": BilibiliCrawler,
        "wb": WeiboCrawler,
        "tieba": TieBaCrawler,
        "zhihu": ZhihuCrawler
    }

    @staticmethod
    def create_crawler(platform: str) -> AbstractCrawler:
        crawler_class = CrawlerFactory.CRAWLERS.get(platform)
        if not crawler_class:
            raise ValueError("Invalid Media Platform Currently only supported xhs or dy or ks or bili ...")
        return crawler_class()

async def main():
    # Init crawler
    crawler: Optional[AbstractCrawler] = None
    try:
        # parse cmd
        await cmd_arg.parse_cmd()

<<<<<<< HEAD
        # init db
        if config.SAVE_DATA_OPTION == "db":
            await db.init_db()

        crawler = CrawlerFactory.create_crawler(platform=config.PLATFORM)
        await crawler.start()
    finally:
        if crawler:
            await crawler.close()
        if config.SAVE_DATA_OPTION == "db":
            await db.close()
=======
    # parse cmd
    await cmd_arg.parse_cmd()

    # init db
    if config.SAVE_DATA_OPTION in ["db", "sqlite"]:
        await db.init_db()

    crawler = CrawlerFactory.create_crawler(platform=config.PLATFORM)
    await crawler.start()

    if config.SAVE_DATA_OPTION in ["db", "sqlite"]:
        await db.close()
>>>>>>> fb846e90


if __name__ == '__main__':
    try:
        # asyncio.run(main())
        asyncio.get_event_loop().run_until_complete(main())
    except KeyboardInterrupt:
        print("\n[main] Caught keyboard interrupt, exiting.")
        sys.exit()<|MERGE_RESOLUTION|>--- conflicted
+++ resolved
@@ -51,19 +51,6 @@
         # parse cmd
         await cmd_arg.parse_cmd()
 
-<<<<<<< HEAD
-        # init db
-        if config.SAVE_DATA_OPTION == "db":
-            await db.init_db()
-
-        crawler = CrawlerFactory.create_crawler(platform=config.PLATFORM)
-        await crawler.start()
-    finally:
-        if crawler:
-            await crawler.close()
-        if config.SAVE_DATA_OPTION == "db":
-            await db.close()
-=======
     # parse cmd
     await cmd_arg.parse_cmd()
 
@@ -76,7 +63,6 @@
 
     if config.SAVE_DATA_OPTION in ["db", "sqlite"]:
         await db.close()
->>>>>>> fb846e90
 
 
 if __name__ == '__main__':
